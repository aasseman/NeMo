--- conflicted
+++ resolved
@@ -204,9 +204,6 @@
 )
 
 dialogues_processor = data_utils.Dstc8DataProcessor(
-<<<<<<< HEAD
-    args.task_name, args.data_dir, tokenizer=tokenizer, max_seq_length=args.max_seq_length, log_data_warnings=False,
-=======
     task_name=args.task_name,
     dstc8_data_dir=args.data_dir,
     dialogues_example_dir=args.dialogues_example_dir,
@@ -215,7 +212,6 @@
     datasets=['train', args.eval_dataset],
     overwrite_dial_files=args.overwrite_dial_files,
     log_data_warnings=False,
->>>>>>> 4c71f670
 )
 
 train_datalayer = nemo_nlp.nm.data_layers.SGDDataLayer(
@@ -234,6 +230,7 @@
     batch_size=args.eval_batch_size,
     shuffle=False,
     num_workers=args.num_workers,
+    pin_memory=args.enable_pin_memory,
 )
 
 train_data = train_datalayer()
@@ -295,21 +292,6 @@
     noncategorical_slot_value_end=train_data.noncategorical_slot_value_end,
 )
 
-<<<<<<< HEAD
-eval_datalayer = nemo_nlp.nm.data_layers.SGDDataLayer(
-    task_name=args.task_name,
-    dialogues_example_dir=args.dialogues_example_dir,
-    overwrite_dial_file=args.overwrite_dial_files,
-    dataset_split=args.eval_dataset,
-    schema_emb_processor=schema_preprocessor,
-    dialogues_processor=dialogues_processor,
-    batch_size=args.eval_batch_size,
-    shuffle=False,
-    num_workers=args.num_workers,
-    pin_memory=args.enable_pin_memory,
-)
-=======
->>>>>>> 4c71f670
 
 # Encode the utterances using BERT
 eval_token_embeddings = pretrained_bert_model(
